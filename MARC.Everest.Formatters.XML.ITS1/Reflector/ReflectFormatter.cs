﻿/* 
 * Copyright 2008-2012 Mohawk College of Applied Arts and Technology
 * 
 * Licensed under the Apache License, Version 2.0 (the "License"); you 
 * may not use this file except in compliance with the License. You may 
 * obtain a copy of the License at 
 * 
 * http://www.apache.org/licenses/LICENSE-2.0 
 * 
 * Unless required by applicable law or agreed to in writing, software
 * distributed under the License is distributed on an "AS IS" BASIS, WITHOUT
 * WARRANTIES OR CONDITIONS OF ANY KIND, either express or implied. See the 
 * License for the specific language governing permissions and limitations under 
 * the License.

 * 
 * User: Justin Fyfe
 * Date: 07-26-2011
 */
using System;
using System.Collections.Generic;
using System.Linq;
using System.Text;
using MARC.Everest.Connectors;
using System.Reflection;
using MARC.Everest.Attributes;
using MARC.Everest.Interfaces;
using System.Collections;
using MARC.Everest.DataTypes.Interfaces;
using MARC.Everest.DataTypes;

#if WINDOWS_PHONE
using MARC.Everest.Phone;
#endif

namespace MARC.Everest.Formatters.XML.ITS1.Reflector
{
    /// <summary>
    /// Handles reflection method of formatting
    /// </summary>
    internal class ReflectFormatter : ITypeFormatter
    {
        #region ITypeFormatter Members

        /// <summary>
        /// Gets or sets the host of the formatter
        /// </summary>
        public XmlIts1Formatter Host { get; set; }

        /// <summary>
        /// Graphs an object to the specified stream
        /// </summary>
        public void Graph(System.Xml.XmlWriter s, object o, MARC.Everest.Interfaces.IGraphable context, XmlIts1FormatterGraphResult resultContext)
        {
            ResultCode rc = ResultCode.Accepted;
            Type instanceType = o.GetType();

            // Verify o is not null
            if (o == null) throw new System.ArgumentNullException("o");

            // Attempt to get null flavor
            
            var nfp = o.GetType().GetProperty("NullFlavor");
            bool isInstanceNull = false, 
                isEntryPoint = false;
            if (nfp != null)
                isInstanceNull = nfp.GetValue(o, null) != null;

            // Interaction?
            object[] structureAttributes = instanceType.GetCustomAttributes(typeof(StructureAttribute), false);
            StructureAttribute structureAttribute = structureAttributes[0] as StructureAttribute;
            if (structureAttribute.StructureType == StructureAttribute.StructureAttributeType.Interaction)
            {
                isEntryPoint = true;
                s.WriteStartElement(structureAttribute.Name, "urn:hl7-org:v3");
                s.WriteAttributeString("ITSVersion","XML_1.0"); // Add ITS version
                s.WriteAttributeString("xmlns", "xsi", null, XmlIts1Formatter.NS_XSI);
            }
            else if (structureAttribute.IsEntryPoint && (s is MARC.Everest.Xml.XmlStateWriter && (s as MARC.Everest.Xml.XmlStateWriter).ElementStack.Count == 0 || s.WriteState == System.Xml.WriteState.Start))
            {
                isEntryPoint = true;
                if (isEntryPoint)
                {
                    s.WriteStartElement(structureAttribute.Name, "urn:hl7-org:v3");
                    s.WriteAttributeString("xmlns", "xsi", null, XmlIts1Formatter.NS_XSI);
                }
            }
                
            // Validate
            this.Host.ValidateHelper(s, o as IGraphable, this, resultContext);

            // Reflect the properties and ensure they are in the appropriate order
            List<PropertyInfo> buildProperties = GetBuildProperties(instanceType);
            
            // Attributes first
            foreach (var pi in buildProperties)
            {

                object[] propertyAttributes = pi.GetCustomAttributes(typeof(PropertyAttribute), false);
                object instance = pi.GetValue(o, null);

                if (propertyAttributes.Length == 1) // Not a choice
                {
                    PropertyAttribute pa = propertyAttributes[0] as PropertyAttribute;

                    // Validation Rule Change: We'll require the user to perform this
                    // Is this a required attribute that is null? We'll set a null flavor 
                    if ((pa.Conformance == PropertyAttribute.AttributeConformanceType.Required || pa.Conformance == PropertyAttribute.AttributeConformanceType.Populated) &&
                        pa.PropertyType != PropertyAttribute.AttributeAttributeType.Structural &&
                        pi.PropertyType.GetProperty("NullFlavor") != null &&
                        !pi.PropertyType.IsAbstract &&
                        pi.CanWrite)
                    {
                        var nullFlavorProperty = pi.PropertyType.GetProperty("NullFlavor");
                        // Locate the default property 
                        if (instance == null && Host.CreateRequiredElements && nullFlavorProperty != null)
                        {
                            ConstructorInfo ci = pi.PropertyType.GetConstructor(Type.EmptyTypes);
                            instance = ci.Invoke(null);
                            nullFlavorProperty.SetValue(instance, Util.FromWireFormat("NI", nullFlavorProperty.PropertyType), null);
                        }
                    }


                    // Property type
                    switch (pa.PropertyType)
                    {
                        case PropertyAttribute.AttributeAttributeType.Structural:
                            if (instance != null && !isInstanceNull)
                                s.WriteAttributeString(pa.Name, Util.ToWireFormat(instance));
                            else if (isInstanceNull && pi.Name == "NullFlavor")
                                Host.WriteNullFlavorUtil(s, (IGraphable)instance);
                            break;
                        default:

                            // Instance is null
                            if (instance == null || isInstanceNull)
                                continue;

                            // Impose flavors or code?
                            if (pa.DefaultUpdateMode != MARC.Everest.DataTypes.UpdateMode.Unknown &&
                                pi.PropertyType.GetProperty("UpdateMode") != null &&
                                pi.PropertyType.GetProperty("UpdateMode").GetValue(instance, null) == null &&
                                (this.Host.Settings & SettingsType.AllowUpdateModeImposing) == SettingsType.AllowUpdateModeImposing)
                                pi.PropertyType.GetProperty("UpdateMode").SetValue(instance, Util.FromWireFormat(pa.DefaultUpdateMode, pi.PropertyType.GetProperty("UpdateMode").PropertyType), null);
                            if (pa.ImposeFlavorId != null &&
                                instance is IAny &&
                                (Host.Settings & SettingsType.AllowFlavorImposing) == SettingsType.AllowFlavorImposing)
                                (instance as IAny).Flavor = pa.ImposeFlavorId;
                            if (pa.SupplierDomain != null &&
                                instance is ICodedValue &&
                                (instance as ICodedSimple).CodeValue != null &&
                                (instance as ICodedValue).CodeSystem == null &&
                                (instance as IImplementsNullFlavor).NullFlavor == null &&
                                (Host.Settings & SettingsType.AllowSupplierDomainImposing) == SettingsType.AllowSupplierDomainImposing)
                                (instance as ICodedValue).CodeSystem = pa.SupplierDomain;

                            // Instance is graphable
                            if (instance is IGraphable)
                            {
                                // Ensure the data is not empty
<<<<<<< HEAD
                                // TODO: Check whether this causes issues with R2
                                if (instance is IColl && (instance as IColl).IsEmpty)
=======
                                if (instance is IColl && (instance as IColl).IsEmpty && (instance as IImplementsNullFlavor).NullFlavor == null)
>>>>>>> 0a825aa0
                                    continue;
                                Host.WriteElementUtil(s, pa.Name, instance as IGraphable, pi.PropertyType, context, resultContext);
                            }
                            else if (instance is ICollection)
                            {
                                Type genType = pi.PropertyType.GetGenericArguments()[0];
                                foreach (object itm in (instance as ICollection))
                                    Host.WriteElementUtil(s, pa.Name, itm as IGraphable, genType, context, resultContext);
                            }
                            else
                                s.WriteElementString(pa.Name, instance.ToString());
                            break;
                    }
                }
                else if(propertyAttributes.Length > 1 && instance != null && !isInstanceNull) // Choice
                {
#if WINDOWS_PHONE
                    PropertyAttribute formatAs = propertyAttributes.Find(cpa => (cpa as PropertyAttribute).Type == null) as PropertyAttribute;
#else
                    PropertyAttribute formatAs = Array.Find(propertyAttributes, cpa => (cpa as PropertyAttribute).Type == null) as PropertyAttribute;
#endif
                    // Search by type and interaction
                    foreach (PropertyAttribute pa in propertyAttributes)
                    {
                        if (pa.Type != null && instance.GetType() == pa.Type && (context != null && context.GetType() == pa.InteractionOwner || (pa.InteractionOwner == null && formatAs == null)))
                        {
                            formatAs = pa;
                            if(context == null || context.GetType() == formatAs.InteractionOwner) 
                                break;
                        }
                    }
                    //if(formatAs == null) // try to find a regular choice
                    //    foreach(PropertyAttribute pa in propertyAttributes)
                    //        if (pa.Type != null && instance.GetType() == pa.Type)
                    //        {
                    //            formatAs = pa;
                    //            break;
                    //        }


                    // Format
                    if (formatAs == null)
                        resultContext.AddResultDetail(new NotSupportedChoiceResultDetail(ResultDetailType.Error, String.Format("Type {0} is not a valid choice according to available choice elements and won't be formatted", instance.GetType()), s.ToString(), null));
                    else if (instance.GetType().GetInterface("MARC.Everest.Interfaces.IGraphable", false) != null) // Non Graphable
                        Host.WriteElementUtil(s, formatAs.Name, (MARC.Everest.Interfaces.IGraphable)instance, formatAs.Type, context, resultContext);
                    else if (instance.GetType().GetInterface("System.Collections.IEnumerable", false) != null) // List
                        foreach (MARC.Everest.Interfaces.IGraphable ig in instance as IEnumerable) { Host.WriteElementUtil(s, formatAs.Name, ig, instance.GetType(), context, resultContext); }
                    else // Not recognized
                        s.WriteElementString(formatAs.Name, "urn:hl7-org:v3", instance.ToString());

                }
            }

            // Is Entry point
            if (isEntryPoint)
                s.WriteEndElement();

        }

        /// <summary>
        /// Get build properties
        /// </summary>
        /// <remarks>
        /// This ensures that the properties in the <paramref name="instanceType"/> 
        /// </remarks>
        private List<PropertyInfo> GetBuildProperties(Type instanceType)
        {
            List<PropertyInfo> buildProperties = new List<PropertyInfo>(10);
            Type cType = instanceType;
            int nonTrav = 0, nonStruct = 0;
            while (cType != typeof(System.Object))
            {

#if WINDOWS_PHONE
                PropertyInfo[] typeTypes = cType.GetProperties(BindingFlags.Public | BindingFlags.Instance | BindingFlags.DeclaredOnly);
                typeTypes = typeTypes.FindAll(o => o.GetCustomAttributes(typeof(PropertyAttribute), false).Length > 0);
                PropertyInfo[] nonTraversable = typeTypes.FindAll(o => !IsTraversable(o) && !IsNonStructural(o) && !buildProperties.Exists(f => f.Name == o.Name)),
                    traversable = typeTypes.FindAll(o => IsTraversable(o) && !buildProperties.Exists(f => f.Name == o.Name)),
               nonStructural = typeTypes.FindAll(o => IsNonStructural(o) && !buildProperties.Exists(f => f.Name == o.Name));
                //Array.Sort<PropertyInfo>(traversable, (a, b) => (a.GetCustomAttributes(typeof(PropertyAttribute), false)[0] as PropertyAttribute).SortKey.CompareTo((b.GetCustomAttributes(typeof(PropertyAttribute), false)[0] as PropertyAttribute).SortKey));
#else
                PropertyInfo[] typeTypes = cType.GetProperties(BindingFlags.Public | BindingFlags.Instance | BindingFlags.DeclaredOnly);
                typeTypes = Array.FindAll(typeTypes, o => o.GetCustomAttributes(typeof(PropertyAttribute), false).Length > 0);
                PropertyInfo[] nonTraversable = Array.FindAll(typeTypes, o => !IsTraversable(o) && !IsNonStructural(o) && !buildProperties.Exists(f => f.Name == o.Name)),
                    traversable = Array.FindAll(typeTypes, o => IsTraversable(o) && !buildProperties.Exists(f => f.Name == o.Name)),
               nonStructural = Array.FindAll(typeTypes, o=> IsNonStructural(o) && !buildProperties.Exists(f=>f.Name == o.Name));
#endif
                //Array.Sort<PropertyInfo>(traversable, (a, b) => (a.GetCustomAttributes(typeof(PropertyAttribute), false)[0] as PropertyAttribute).SortKey.CompareTo((b.GetCustomAttributes(typeof(PropertyAttribute), false)[0] as PropertyAttribute).SortKey));
                nonTrav += nonTraversable.Length + nonStructural.Length;
                nonStruct += nonTraversable.Length;
                // NonTraversable properties need to be serialized first
                buildProperties.InsertRange(0, nonTraversable);
                buildProperties.InsertRange(nonStruct, nonStructural);
                buildProperties.InsertRange(nonTrav, traversable);
                cType = cType.BaseType;
            }
            return buildProperties;
        }

        /// <summary>
        /// Returns true if the property is traversable
        /// </summary>
        public bool IsTraversable(PropertyInfo pi)
        {
            object[] propertyAttributes = pi.GetCustomAttributes(typeof(PropertyAttribute), false);
            if (propertyAttributes.Length > 0)
                return (propertyAttributes[0] as PropertyAttribute).PropertyType == PropertyAttribute.AttributeAttributeType.Traversable;
            else
                return false;
        }

        /// <summary>
        /// Returns true if the property is traversable
        /// </summary>
        public bool IsNonStructural(PropertyInfo pi)
        {
            object[] propertyAttributes = pi.GetCustomAttributes(typeof(PropertyAttribute), false);
            if (propertyAttributes.Length > 0)
                return (propertyAttributes[0] as PropertyAttribute).PropertyType == PropertyAttribute.AttributeAttributeType.NonStructural;
            else
                return false;
        }

        /// <summary>
        /// Parses an instance of the specified type from the specified stream
        /// </summary>
        public object Parse(System.Xml.XmlReader s, Type useType, Type currentInteractionType, XmlIts1FormatterParseResult resultContext)
        {

            String nil = s.GetAttribute("nil", XmlIts1Formatter.NS_XSI);
            if (!String.IsNullOrEmpty(nil) && Convert.ToBoolean(nil))
                return null;

            ConstructorInfo ci = useType.GetConstructor(Type.EmptyTypes);
            if(ci == null)
                throw new InvalidOperationException(String.Format("Cannot create an instance of type '{0}' as it defines no default constructor", useType.FullName));

            // Create the instance
            object instance = ci.Invoke(null);

            PropertyInfo[] properties = useType.GetProperties(BindingFlags.Public | BindingFlags.Instance);

            // Move the reader to the first attribute
            if (s.MoveToFirstAttribute())
            {
                // Now we read the attributes and match with the properties
                do
                {



#if WINDOWS_PHONE
                    PropertyInfo pi = properties.Find(o => o.GetCustomAttributes(true).Count(pa => pa is PropertyAttribute && (pa as PropertyAttribute).Name == s.LocalName) > 0);
#else
                    PropertyInfo pi = Array.Find<PropertyInfo>(properties, o => o.GetCustomAttributes(true).Count(pa => pa is PropertyAttribute && (pa as PropertyAttribute).Name == s.LocalName) > 0);
#endif              
                    // Can we set the PI?
                    if (s.LocalName == "ITSVersion" && s.Value != "XML_1.0")
                        throw new System.InvalidOperationException(System.String.Format("This formatter can only parse XML_1.0 structures. This structure claims to be '{0}'.", s.Value));
                    else if (s.Prefix == "xmlns" || s.LocalName == "xmlns" || s.LocalName == "ITSVersion")
                        continue;
                    else if (pi == null)
                    {
                        resultContext.AddResultDetail(new NotImplementedElementResultDetail(ResultDetailType.Warning, String.Format("@{0}", s.LocalName), s.NamespaceURI, s.ToString(), null));
                        continue;
                    }

                    var paList = pi.GetCustomAttributes(typeof(PropertyAttribute), true); // property attributes
                    
                    // VAlidate list of PA
                    if(paList == null || paList.Length != 1)
                    {
                        resultContext.AddResultDetail(new ResultDetail(ResultDetailType.Warning, String.Format("Invalid number of PropertyAttributes on property '{0}', ignoring", pi.Name), s.ToString(), null));
                        continue; // not a property to be parsed
                    }

                    if (pi.GetSetMethod() == null)
                    {
                        if (!Util.ToWireFormat(pi.GetValue(instance, null)).Equals(s.Value))
                            resultContext.AddResultDetail(new FixedValueMisMatchedResultDetail(s.Value, pi.GetValue(instance, null).ToString(), true, s.ToString()));
                    }
                    else if (!String.IsNullOrEmpty((paList[0] as PropertyAttribute).FixedValue))
                    {
                        if (!(paList[0] as PropertyAttribute).FixedValue.Equals(s.Value))
                        {
                            resultContext.AddResultDetail(new FixedValueMisMatchedResultDetail(s.Value, (paList[0] as PropertyAttribute).FixedValue, false, s.ToString()));
                            pi.SetValue(instance, Util.FromWireFormat(s.Value, pi.PropertyType), null);
                        }
                    }
                    else
                        pi.SetValue(instance, Util.FromWireFormat(s.Value, pi.PropertyType), null);
                }
                while (s.MoveToNextAttribute());
                s.MoveToElement();
            }

            // Is reader at an empty element
            if (s.IsEmptyElement) return instance;

            // Read content
            string currentElementName = s.LocalName,
                lastElementRead = s.LocalName;
            while(true)
            {

                // End of stream or item not read
                if (lastElementRead == s.LocalName && !s.Read())
                    break;

                lastElementRead = s.LocalName;

                // Element is end element and matches the starting element namd
                if (s.NodeType == System.Xml.XmlNodeType.EndElement && s.LocalName == currentElementName)
                    break;
                // Element is an end element
                //else if (s.NodeType == System.Xml.XmlNodeType.EndElement)
                //    currentDepth--;
                // Element is a start element
                else if (s.NodeType == System.Xml.XmlNodeType.Element)
                {
                    // Get the element choice property
#if WINDOWS_PHONE
                    PropertyInfo pi = properties.Find(o => o.GetCustomAttributes(true).Count(a => 
                        a is PropertyAttribute && 
                        (a as PropertyAttribute).Name == s.LocalName && 
                        ((a as PropertyAttribute).InteractionOwner ?? currentInteractionType) == currentInteractionType) > 0);
#else
                    PropertyInfo pi = Array.Find(properties, o => o.GetCustomAttributes(true).Count(a => 
                        a is PropertyAttribute && 
                        (a as PropertyAttribute).Name == s.LocalName && 
                        ((a as PropertyAttribute).InteractionOwner ?? currentInteractionType) == currentInteractionType) > 0);
#endif
                    if (pi == null)
                    {
                        resultContext.AddResultDetail(new NotImplementedElementResultDetail(ResultDetailType.Warning, s.LocalName, s.NamespaceURI, s.ToString(), null));
                        continue;
                    }

                    // Get the property attribute that defined the choice
#if WINDOWS_PHONE
                    PropertyAttribute pa = pi.GetCustomAttributes(true).Find(p => 
                        p is PropertyAttribute && 
                        (p as PropertyAttribute).Name == s.LocalName && 
                        ((p as PropertyAttribute).InteractionOwner ?? currentInteractionType) == currentInteractionType) as PropertyAttribute;
#else
                    PropertyAttribute pa = Array.Find(pi.GetCustomAttributes(true), p => 
                        p is PropertyAttribute && 
                        (p as PropertyAttribute).Name == s.LocalName && 
                        ((p as PropertyAttribute).InteractionOwner ?? currentInteractionType) == currentInteractionType) as PropertyAttribute;
#endif
                    // Can we set the PI?
                    if (pi == null || !pi.CanWrite) continue;

                    // Now time to set the PI
                    if (String.IsNullOrEmpty(s.GetAttribute("specializationType")) && s is MARC.Everest.Xml.XmlStateReader && (this.Host.Settings & SettingsType.AllowFlavorImposing) == SettingsType.AllowFlavorImposing) (s as MARC.Everest.Xml.XmlStateReader).AddFakeAttribute("specializationType", pa.ImposeFlavorId);

                    // Cannot deserialize this
                    if (pa.Type == null && pi.PropertyType == typeof(System.Object))
                        resultContext.AddResultDetail(new NotImplementedElementResultDetail(ResultDetailType.Warning, pi.Name, "urn:hl7-org:v3", s.ToString(), null));
                    // Simple deserialization if PA type has IGraphable or PI type has IGraphable and PA type not specified
                    else if (pi.GetSetMethod() != null &&
                        (pa.Type != null && pa.Type.GetInterface(typeof(IGraphable).FullName, false) != null) ||
                        (pa.Type == null && pi.PropertyType.GetInterface(typeof(IGraphable).FullName, false) != null))
                    {
                        object tempFormat = Host.ParseObject(s, pa.Type ?? pi.PropertyType, currentInteractionType, resultContext);
                        if (!String.IsNullOrEmpty(pa.FixedValue) && !pa.FixedValue.Equals(Util.ToWireFormat(tempFormat)) && pa.PropertyType != PropertyAttribute.AttributeAttributeType.Traversable)
                            resultContext.AddResultDetail(new FixedValueMisMatchedResultDetail(Util.ToWireFormat(tempFormat), pa.FixedValue, s.ToString()));
                        pi.SetValue(instance, Util.FromWireFormat(tempFormat, pa.Type ?? pi.PropertyType), null);
                    }
                    // Call an Add method on a collection type
                    else if (pi.PropertyType.GetMethod("Add") != null) // Collection type
                        pi.PropertyType.GetMethod("Add").Invoke(pi.GetValue(instance, null), new object[] { 
                            Util.FromWireFormat(Host.ParseObject(s, pi.PropertyType.GetGenericArguments()[0], currentInteractionType, resultContext), pi.PropertyType.GetGenericArguments()[0])
                        });
                    // Call the ParseXML custom function on object
                    else if (pi.GetSetMethod() != null && pi.PropertyType.GetMethod("ParseXml", BindingFlags.Public | BindingFlags.Static) != null)
                        pi.SetValue(instance, pi.PropertyType.GetMethod("ParseXml").Invoke(instance, new object[] { s }), null);
                    // Property type is a simple string
                    else if (pi.GetSetMethod() != null && pi.PropertyType == typeof(string)) // Read content... 
                        pi.SetValue(instance, Util.FromWireFormat(s.ReadInnerXml(), typeof(String)), null);
                    // No Set method is used, fixed value?
                    else
                    {
                        object tempFormat = Host.ParseObject(s, pa.Type ?? pi.PropertyType, currentInteractionType, resultContext);
                        if (tempFormat.ToString() != pi.GetValue(instance, null).ToString() && pa.PropertyType != PropertyAttribute.AttributeAttributeType.Traversable)
                            resultContext.AddResultDetail(new MARC.Everest.Connectors.FixedValueMisMatchedResultDetail(tempFormat.ToString(), pi.GetValue(instance, null).ToString(), s.ToString()));
                    }

                }
            }
            
            return instance;
        }

        /// <summary>
        /// Gets the type that this formatter handles
        /// </summary>
        public Type HandlesType
        {
            get { return typeof(System.Object); }
        }

        /// <summary>
        /// Validates the specified object
        /// </summary>
        public bool Validate(MARC.Everest.Interfaces.IGraphable o, string location, out MARC.Everest.Connectors.IResultDetail[] details)
        {
            List<IResultDetail> dtls = new List<IResultDetail>(10);
            bool isValid = true;

            // Null return bool
            if (o == null)
            {
                details = dtls.ToArray();
                return true;
            }

            PropertyInfo nullFlavorAttrib = o.GetType().GetProperty("NullFlavor");
            if (nullFlavorAttrib != null && nullFlavorAttrib.GetValue(o, null) != null)
            {
                details = dtls.ToArray();
                return true;
            }

            // Scan property info for violations
            foreach (var pi in this.GetBuildProperties(o.GetType()))
            {

                if (pi.GetGetMethod().GetParameters().Length != 0)
                {
                    dtls.Add(new NotImplementedResultDetail(
                        ResultDetailType.Warning,
                        String.Format("Could not validate '{0}' as the property is indexed", pi.Name),
                        location
                    ));
                    continue;
                }

                object piValue = pi.GetValue(o, null);
                object[] propAttributes = pi.GetCustomAttributes(typeof(PropertyAttribute), true);
                
                if (propAttributes.Length > 0)
                {
                    PropertyAttribute pa = propAttributes[0] as PropertyAttribute;
                    if (pa.Conformance == PropertyAttribute.AttributeConformanceType.Mandatory &&
                        pi.PropertyType.GetInterface(typeof(IImplementsNullFlavor).FullName, false) != null &&
                        (piValue == null || (piValue as IImplementsNullFlavor).NullFlavor != null))
                    {
                        isValid = false;
                        dtls.Add(new MandatoryElementMissingResultDetail(ResultDetailType.Error, String.Format("Property {0} in {1} is marked mandatory and is either not assigned, or is assigned a null flavor. This is not permitted.", pi.Name, o.GetType().FullName), location));
                    }
                    else if (pa.Conformance == PropertyAttribute.AttributeConformanceType.Populated && piValue == null)
                    {
                        isValid &= Host.CreateRequiredElements;
                        dtls.Add(new RequiredElementMissingResultDetail(isValid ? ResultDetailType.Warning : ResultDetailType.Error, String.Format("Property {0} in {1} is marked 'populated' and isn't assigned (you must at minimum, assign a nullFlavor for this attribute)!", pi.Name, o.GetType().FullName), location));
                    }
                    else if (pa.MinOccurs != 0)
                    {
                        int minOccurs = pa.MinOccurs, 
                            maxOccurs = pa.MaxOccurs < 0 ? Int32.MaxValue : pa.MaxOccurs;
                        var piCollection = piValue as ICollection;
                        if(piCollection != null && (piCollection.Count > maxOccurs || piCollection.Count < minOccurs))
                        { 
                            isValid = false; 
                            dtls.Add(new InsufficientRepetitionsResultDetail(ResultDetailType.Error, String.Format("Property {0} in {2} does not have enough elements in the list, need between {1} and {3} elements!", pi.Name, minOccurs, o.GetType().FullName, maxOccurs), location));
                        }
                    }
                }
            }

            details = dtls.ToArray();
            return isValid;
        }

        #endregion
    }
}
<|MERGE_RESOLUTION|>--- conflicted
+++ resolved
@@ -1,544 +1,539 @@
-﻿/* 
- * Copyright 2008-2012 Mohawk College of Applied Arts and Technology
- * 
- * Licensed under the Apache License, Version 2.0 (the "License"); you 
- * may not use this file except in compliance with the License. You may 
- * obtain a copy of the License at 
- * 
- * http://www.apache.org/licenses/LICENSE-2.0 
- * 
- * Unless required by applicable law or agreed to in writing, software
- * distributed under the License is distributed on an "AS IS" BASIS, WITHOUT
- * WARRANTIES OR CONDITIONS OF ANY KIND, either express or implied. See the 
- * License for the specific language governing permissions and limitations under 
- * the License.
-
- * 
- * User: Justin Fyfe
- * Date: 07-26-2011
- */
-using System;
-using System.Collections.Generic;
-using System.Linq;
-using System.Text;
-using MARC.Everest.Connectors;
-using System.Reflection;
-using MARC.Everest.Attributes;
-using MARC.Everest.Interfaces;
-using System.Collections;
-using MARC.Everest.DataTypes.Interfaces;
-using MARC.Everest.DataTypes;
-
-#if WINDOWS_PHONE
-using MARC.Everest.Phone;
-#endif
-
-namespace MARC.Everest.Formatters.XML.ITS1.Reflector
-{
-    /// <summary>
-    /// Handles reflection method of formatting
-    /// </summary>
-    internal class ReflectFormatter : ITypeFormatter
-    {
-        #region ITypeFormatter Members
-
-        /// <summary>
-        /// Gets or sets the host of the formatter
-        /// </summary>
-        public XmlIts1Formatter Host { get; set; }
-
-        /// <summary>
-        /// Graphs an object to the specified stream
-        /// </summary>
-        public void Graph(System.Xml.XmlWriter s, object o, MARC.Everest.Interfaces.IGraphable context, XmlIts1FormatterGraphResult resultContext)
-        {
-            ResultCode rc = ResultCode.Accepted;
-            Type instanceType = o.GetType();
-
-            // Verify o is not null
-            if (o == null) throw new System.ArgumentNullException("o");
-
-            // Attempt to get null flavor
-            
-            var nfp = o.GetType().GetProperty("NullFlavor");
-            bool isInstanceNull = false, 
-                isEntryPoint = false;
-            if (nfp != null)
-                isInstanceNull = nfp.GetValue(o, null) != null;
-
-            // Interaction?
-            object[] structureAttributes = instanceType.GetCustomAttributes(typeof(StructureAttribute), false);
-            StructureAttribute structureAttribute = structureAttributes[0] as StructureAttribute;
-            if (structureAttribute.StructureType == StructureAttribute.StructureAttributeType.Interaction)
-            {
-                isEntryPoint = true;
-                s.WriteStartElement(structureAttribute.Name, "urn:hl7-org:v3");
-                s.WriteAttributeString("ITSVersion","XML_1.0"); // Add ITS version
-                s.WriteAttributeString("xmlns", "xsi", null, XmlIts1Formatter.NS_XSI);
-            }
-            else if (structureAttribute.IsEntryPoint && (s is MARC.Everest.Xml.XmlStateWriter && (s as MARC.Everest.Xml.XmlStateWriter).ElementStack.Count == 0 || s.WriteState == System.Xml.WriteState.Start))
-            {
-                isEntryPoint = true;
-                if (isEntryPoint)
-                {
-                    s.WriteStartElement(structureAttribute.Name, "urn:hl7-org:v3");
-                    s.WriteAttributeString("xmlns", "xsi", null, XmlIts1Formatter.NS_XSI);
-                }
-            }
-                
-            // Validate
-            this.Host.ValidateHelper(s, o as IGraphable, this, resultContext);
-
-            // Reflect the properties and ensure they are in the appropriate order
-            List<PropertyInfo> buildProperties = GetBuildProperties(instanceType);
-            
-            // Attributes first
-            foreach (var pi in buildProperties)
-            {
-
-                object[] propertyAttributes = pi.GetCustomAttributes(typeof(PropertyAttribute), false);
-                object instance = pi.GetValue(o, null);
-
-                if (propertyAttributes.Length == 1) // Not a choice
-                {
-                    PropertyAttribute pa = propertyAttributes[0] as PropertyAttribute;
-
-                    // Validation Rule Change: We'll require the user to perform this
-                    // Is this a required attribute that is null? We'll set a null flavor 
-                    if ((pa.Conformance == PropertyAttribute.AttributeConformanceType.Required || pa.Conformance == PropertyAttribute.AttributeConformanceType.Populated) &&
-                        pa.PropertyType != PropertyAttribute.AttributeAttributeType.Structural &&
-                        pi.PropertyType.GetProperty("NullFlavor") != null &&
-                        !pi.PropertyType.IsAbstract &&
-                        pi.CanWrite)
-                    {
-                        var nullFlavorProperty = pi.PropertyType.GetProperty("NullFlavor");
-                        // Locate the default property 
-                        if (instance == null && Host.CreateRequiredElements && nullFlavorProperty != null)
-                        {
-                            ConstructorInfo ci = pi.PropertyType.GetConstructor(Type.EmptyTypes);
-                            instance = ci.Invoke(null);
-                            nullFlavorProperty.SetValue(instance, Util.FromWireFormat("NI", nullFlavorProperty.PropertyType), null);
-                        }
-                    }
-
-
-                    // Property type
-                    switch (pa.PropertyType)
-                    {
-                        case PropertyAttribute.AttributeAttributeType.Structural:
-                            if (instance != null && !isInstanceNull)
-                                s.WriteAttributeString(pa.Name, Util.ToWireFormat(instance));
-                            else if (isInstanceNull && pi.Name == "NullFlavor")
-                                Host.WriteNullFlavorUtil(s, (IGraphable)instance);
-                            break;
-                        default:
-
-                            // Instance is null
-                            if (instance == null || isInstanceNull)
-                                continue;
-
-                            // Impose flavors or code?
-                            if (pa.DefaultUpdateMode != MARC.Everest.DataTypes.UpdateMode.Unknown &&
-                                pi.PropertyType.GetProperty("UpdateMode") != null &&
-                                pi.PropertyType.GetProperty("UpdateMode").GetValue(instance, null) == null &&
-                                (this.Host.Settings & SettingsType.AllowUpdateModeImposing) == SettingsType.AllowUpdateModeImposing)
-                                pi.PropertyType.GetProperty("UpdateMode").SetValue(instance, Util.FromWireFormat(pa.DefaultUpdateMode, pi.PropertyType.GetProperty("UpdateMode").PropertyType), null);
-                            if (pa.ImposeFlavorId != null &&
-                                instance is IAny &&
-                                (Host.Settings & SettingsType.AllowFlavorImposing) == SettingsType.AllowFlavorImposing)
-                                (instance as IAny).Flavor = pa.ImposeFlavorId;
-                            if (pa.SupplierDomain != null &&
-                                instance is ICodedValue &&
-                                (instance as ICodedSimple).CodeValue != null &&
-                                (instance as ICodedValue).CodeSystem == null &&
-                                (instance as IImplementsNullFlavor).NullFlavor == null &&
-                                (Host.Settings & SettingsType.AllowSupplierDomainImposing) == SettingsType.AllowSupplierDomainImposing)
-                                (instance as ICodedValue).CodeSystem = pa.SupplierDomain;
-
-                            // Instance is graphable
-                            if (instance is IGraphable)
-                            {
-                                // Ensure the data is not empty
-<<<<<<< HEAD
-                                // TODO: Check whether this causes issues with R2
-                                if (instance is IColl && (instance as IColl).IsEmpty)
-=======
-                                if (instance is IColl && (instance as IColl).IsEmpty && (instance as IImplementsNullFlavor).NullFlavor == null)
->>>>>>> 0a825aa0
-                                    continue;
-                                Host.WriteElementUtil(s, pa.Name, instance as IGraphable, pi.PropertyType, context, resultContext);
-                            }
-                            else if (instance is ICollection)
-                            {
-                                Type genType = pi.PropertyType.GetGenericArguments()[0];
-                                foreach (object itm in (instance as ICollection))
-                                    Host.WriteElementUtil(s, pa.Name, itm as IGraphable, genType, context, resultContext);
-                            }
-                            else
-                                s.WriteElementString(pa.Name, instance.ToString());
-                            break;
-                    }
-                }
-                else if(propertyAttributes.Length > 1 && instance != null && !isInstanceNull) // Choice
-                {
-#if WINDOWS_PHONE
-                    PropertyAttribute formatAs = propertyAttributes.Find(cpa => (cpa as PropertyAttribute).Type == null) as PropertyAttribute;
-#else
-                    PropertyAttribute formatAs = Array.Find(propertyAttributes, cpa => (cpa as PropertyAttribute).Type == null) as PropertyAttribute;
-#endif
-                    // Search by type and interaction
-                    foreach (PropertyAttribute pa in propertyAttributes)
-                    {
-                        if (pa.Type != null && instance.GetType() == pa.Type && (context != null && context.GetType() == pa.InteractionOwner || (pa.InteractionOwner == null && formatAs == null)))
-                        {
-                            formatAs = pa;
-                            if(context == null || context.GetType() == formatAs.InteractionOwner) 
-                                break;
-                        }
-                    }
-                    //if(formatAs == null) // try to find a regular choice
-                    //    foreach(PropertyAttribute pa in propertyAttributes)
-                    //        if (pa.Type != null && instance.GetType() == pa.Type)
-                    //        {
-                    //            formatAs = pa;
-                    //            break;
-                    //        }
-
-
-                    // Format
-                    if (formatAs == null)
-                        resultContext.AddResultDetail(new NotSupportedChoiceResultDetail(ResultDetailType.Error, String.Format("Type {0} is not a valid choice according to available choice elements and won't be formatted", instance.GetType()), s.ToString(), null));
-                    else if (instance.GetType().GetInterface("MARC.Everest.Interfaces.IGraphable", false) != null) // Non Graphable
-                        Host.WriteElementUtil(s, formatAs.Name, (MARC.Everest.Interfaces.IGraphable)instance, formatAs.Type, context, resultContext);
-                    else if (instance.GetType().GetInterface("System.Collections.IEnumerable", false) != null) // List
-                        foreach (MARC.Everest.Interfaces.IGraphable ig in instance as IEnumerable) { Host.WriteElementUtil(s, formatAs.Name, ig, instance.GetType(), context, resultContext); }
-                    else // Not recognized
-                        s.WriteElementString(formatAs.Name, "urn:hl7-org:v3", instance.ToString());
-
-                }
-            }
-
-            // Is Entry point
-            if (isEntryPoint)
-                s.WriteEndElement();
-
-        }
-
-        /// <summary>
-        /// Get build properties
-        /// </summary>
-        /// <remarks>
-        /// This ensures that the properties in the <paramref name="instanceType"/> 
-        /// </remarks>
-        private List<PropertyInfo> GetBuildProperties(Type instanceType)
-        {
-            List<PropertyInfo> buildProperties = new List<PropertyInfo>(10);
-            Type cType = instanceType;
-            int nonTrav = 0, nonStruct = 0;
-            while (cType != typeof(System.Object))
-            {
-
-#if WINDOWS_PHONE
-                PropertyInfo[] typeTypes = cType.GetProperties(BindingFlags.Public | BindingFlags.Instance | BindingFlags.DeclaredOnly);
-                typeTypes = typeTypes.FindAll(o => o.GetCustomAttributes(typeof(PropertyAttribute), false).Length > 0);
-                PropertyInfo[] nonTraversable = typeTypes.FindAll(o => !IsTraversable(o) && !IsNonStructural(o) && !buildProperties.Exists(f => f.Name == o.Name)),
-                    traversable = typeTypes.FindAll(o => IsTraversable(o) && !buildProperties.Exists(f => f.Name == o.Name)),
-               nonStructural = typeTypes.FindAll(o => IsNonStructural(o) && !buildProperties.Exists(f => f.Name == o.Name));
-                //Array.Sort<PropertyInfo>(traversable, (a, b) => (a.GetCustomAttributes(typeof(PropertyAttribute), false)[0] as PropertyAttribute).SortKey.CompareTo((b.GetCustomAttributes(typeof(PropertyAttribute), false)[0] as PropertyAttribute).SortKey));
-#else
-                PropertyInfo[] typeTypes = cType.GetProperties(BindingFlags.Public | BindingFlags.Instance | BindingFlags.DeclaredOnly);
-                typeTypes = Array.FindAll(typeTypes, o => o.GetCustomAttributes(typeof(PropertyAttribute), false).Length > 0);
-                PropertyInfo[] nonTraversable = Array.FindAll(typeTypes, o => !IsTraversable(o) && !IsNonStructural(o) && !buildProperties.Exists(f => f.Name == o.Name)),
-                    traversable = Array.FindAll(typeTypes, o => IsTraversable(o) && !buildProperties.Exists(f => f.Name == o.Name)),
-               nonStructural = Array.FindAll(typeTypes, o=> IsNonStructural(o) && !buildProperties.Exists(f=>f.Name == o.Name));
-#endif
-                //Array.Sort<PropertyInfo>(traversable, (a, b) => (a.GetCustomAttributes(typeof(PropertyAttribute), false)[0] as PropertyAttribute).SortKey.CompareTo((b.GetCustomAttributes(typeof(PropertyAttribute), false)[0] as PropertyAttribute).SortKey));
-                nonTrav += nonTraversable.Length + nonStructural.Length;
-                nonStruct += nonTraversable.Length;
-                // NonTraversable properties need to be serialized first
-                buildProperties.InsertRange(0, nonTraversable);
-                buildProperties.InsertRange(nonStruct, nonStructural);
-                buildProperties.InsertRange(nonTrav, traversable);
-                cType = cType.BaseType;
-            }
-            return buildProperties;
-        }
-
-        /// <summary>
-        /// Returns true if the property is traversable
-        /// </summary>
-        public bool IsTraversable(PropertyInfo pi)
-        {
-            object[] propertyAttributes = pi.GetCustomAttributes(typeof(PropertyAttribute), false);
-            if (propertyAttributes.Length > 0)
-                return (propertyAttributes[0] as PropertyAttribute).PropertyType == PropertyAttribute.AttributeAttributeType.Traversable;
-            else
-                return false;
-        }
-
-        /// <summary>
-        /// Returns true if the property is traversable
-        /// </summary>
-        public bool IsNonStructural(PropertyInfo pi)
-        {
-            object[] propertyAttributes = pi.GetCustomAttributes(typeof(PropertyAttribute), false);
-            if (propertyAttributes.Length > 0)
-                return (propertyAttributes[0] as PropertyAttribute).PropertyType == PropertyAttribute.AttributeAttributeType.NonStructural;
-            else
-                return false;
-        }
-
-        /// <summary>
-        /// Parses an instance of the specified type from the specified stream
-        /// </summary>
-        public object Parse(System.Xml.XmlReader s, Type useType, Type currentInteractionType, XmlIts1FormatterParseResult resultContext)
-        {
-
-            String nil = s.GetAttribute("nil", XmlIts1Formatter.NS_XSI);
-            if (!String.IsNullOrEmpty(nil) && Convert.ToBoolean(nil))
-                return null;
-
-            ConstructorInfo ci = useType.GetConstructor(Type.EmptyTypes);
-            if(ci == null)
-                throw new InvalidOperationException(String.Format("Cannot create an instance of type '{0}' as it defines no default constructor", useType.FullName));
-
-            // Create the instance
-            object instance = ci.Invoke(null);
-
-            PropertyInfo[] properties = useType.GetProperties(BindingFlags.Public | BindingFlags.Instance);
-
-            // Move the reader to the first attribute
-            if (s.MoveToFirstAttribute())
-            {
-                // Now we read the attributes and match with the properties
-                do
-                {
-
-
-
-#if WINDOWS_PHONE
-                    PropertyInfo pi = properties.Find(o => o.GetCustomAttributes(true).Count(pa => pa is PropertyAttribute && (pa as PropertyAttribute).Name == s.LocalName) > 0);
-#else
-                    PropertyInfo pi = Array.Find<PropertyInfo>(properties, o => o.GetCustomAttributes(true).Count(pa => pa is PropertyAttribute && (pa as PropertyAttribute).Name == s.LocalName) > 0);
-#endif              
-                    // Can we set the PI?
-                    if (s.LocalName == "ITSVersion" && s.Value != "XML_1.0")
-                        throw new System.InvalidOperationException(System.String.Format("This formatter can only parse XML_1.0 structures. This structure claims to be '{0}'.", s.Value));
-                    else if (s.Prefix == "xmlns" || s.LocalName == "xmlns" || s.LocalName == "ITSVersion")
-                        continue;
-                    else if (pi == null)
-                    {
-                        resultContext.AddResultDetail(new NotImplementedElementResultDetail(ResultDetailType.Warning, String.Format("@{0}", s.LocalName), s.NamespaceURI, s.ToString(), null));
-                        continue;
-                    }
-
-                    var paList = pi.GetCustomAttributes(typeof(PropertyAttribute), true); // property attributes
-                    
-                    // VAlidate list of PA
-                    if(paList == null || paList.Length != 1)
-                    {
-                        resultContext.AddResultDetail(new ResultDetail(ResultDetailType.Warning, String.Format("Invalid number of PropertyAttributes on property '{0}', ignoring", pi.Name), s.ToString(), null));
-                        continue; // not a property to be parsed
-                    }
-
-                    if (pi.GetSetMethod() == null)
-                    {
-                        if (!Util.ToWireFormat(pi.GetValue(instance, null)).Equals(s.Value))
-                            resultContext.AddResultDetail(new FixedValueMisMatchedResultDetail(s.Value, pi.GetValue(instance, null).ToString(), true, s.ToString()));
-                    }
-                    else if (!String.IsNullOrEmpty((paList[0] as PropertyAttribute).FixedValue))
-                    {
-                        if (!(paList[0] as PropertyAttribute).FixedValue.Equals(s.Value))
-                        {
-                            resultContext.AddResultDetail(new FixedValueMisMatchedResultDetail(s.Value, (paList[0] as PropertyAttribute).FixedValue, false, s.ToString()));
-                            pi.SetValue(instance, Util.FromWireFormat(s.Value, pi.PropertyType), null);
-                        }
-                    }
-                    else
-                        pi.SetValue(instance, Util.FromWireFormat(s.Value, pi.PropertyType), null);
-                }
-                while (s.MoveToNextAttribute());
-                s.MoveToElement();
-            }
-
-            // Is reader at an empty element
-            if (s.IsEmptyElement) return instance;
-
-            // Read content
-            string currentElementName = s.LocalName,
-                lastElementRead = s.LocalName;
-            while(true)
-            {
-
-                // End of stream or item not read
-                if (lastElementRead == s.LocalName && !s.Read())
-                    break;
-
-                lastElementRead = s.LocalName;
-
-                // Element is end element and matches the starting element namd
-                if (s.NodeType == System.Xml.XmlNodeType.EndElement && s.LocalName == currentElementName)
-                    break;
-                // Element is an end element
-                //else if (s.NodeType == System.Xml.XmlNodeType.EndElement)
-                //    currentDepth--;
-                // Element is a start element
-                else if (s.NodeType == System.Xml.XmlNodeType.Element)
-                {
-                    // Get the element choice property
-#if WINDOWS_PHONE
-                    PropertyInfo pi = properties.Find(o => o.GetCustomAttributes(true).Count(a => 
-                        a is PropertyAttribute && 
-                        (a as PropertyAttribute).Name == s.LocalName && 
-                        ((a as PropertyAttribute).InteractionOwner ?? currentInteractionType) == currentInteractionType) > 0);
-#else
-                    PropertyInfo pi = Array.Find(properties, o => o.GetCustomAttributes(true).Count(a => 
-                        a is PropertyAttribute && 
-                        (a as PropertyAttribute).Name == s.LocalName && 
-                        ((a as PropertyAttribute).InteractionOwner ?? currentInteractionType) == currentInteractionType) > 0);
-#endif
-                    if (pi == null)
-                    {
-                        resultContext.AddResultDetail(new NotImplementedElementResultDetail(ResultDetailType.Warning, s.LocalName, s.NamespaceURI, s.ToString(), null));
-                        continue;
-                    }
-
-                    // Get the property attribute that defined the choice
-#if WINDOWS_PHONE
-                    PropertyAttribute pa = pi.GetCustomAttributes(true).Find(p => 
-                        p is PropertyAttribute && 
-                        (p as PropertyAttribute).Name == s.LocalName && 
-                        ((p as PropertyAttribute).InteractionOwner ?? currentInteractionType) == currentInteractionType) as PropertyAttribute;
-#else
-                    PropertyAttribute pa = Array.Find(pi.GetCustomAttributes(true), p => 
-                        p is PropertyAttribute && 
-                        (p as PropertyAttribute).Name == s.LocalName && 
-                        ((p as PropertyAttribute).InteractionOwner ?? currentInteractionType) == currentInteractionType) as PropertyAttribute;
-#endif
-                    // Can we set the PI?
-                    if (pi == null || !pi.CanWrite) continue;
-
-                    // Now time to set the PI
-                    if (String.IsNullOrEmpty(s.GetAttribute("specializationType")) && s is MARC.Everest.Xml.XmlStateReader && (this.Host.Settings & SettingsType.AllowFlavorImposing) == SettingsType.AllowFlavorImposing) (s as MARC.Everest.Xml.XmlStateReader).AddFakeAttribute("specializationType", pa.ImposeFlavorId);
-
-                    // Cannot deserialize this
-                    if (pa.Type == null && pi.PropertyType == typeof(System.Object))
-                        resultContext.AddResultDetail(new NotImplementedElementResultDetail(ResultDetailType.Warning, pi.Name, "urn:hl7-org:v3", s.ToString(), null));
-                    // Simple deserialization if PA type has IGraphable or PI type has IGraphable and PA type not specified
-                    else if (pi.GetSetMethod() != null &&
-                        (pa.Type != null && pa.Type.GetInterface(typeof(IGraphable).FullName, false) != null) ||
-                        (pa.Type == null && pi.PropertyType.GetInterface(typeof(IGraphable).FullName, false) != null))
-                    {
-                        object tempFormat = Host.ParseObject(s, pa.Type ?? pi.PropertyType, currentInteractionType, resultContext);
-                        if (!String.IsNullOrEmpty(pa.FixedValue) && !pa.FixedValue.Equals(Util.ToWireFormat(tempFormat)) && pa.PropertyType != PropertyAttribute.AttributeAttributeType.Traversable)
-                            resultContext.AddResultDetail(new FixedValueMisMatchedResultDetail(Util.ToWireFormat(tempFormat), pa.FixedValue, s.ToString()));
-                        pi.SetValue(instance, Util.FromWireFormat(tempFormat, pa.Type ?? pi.PropertyType), null);
-                    }
-                    // Call an Add method on a collection type
-                    else if (pi.PropertyType.GetMethod("Add") != null) // Collection type
-                        pi.PropertyType.GetMethod("Add").Invoke(pi.GetValue(instance, null), new object[] { 
-                            Util.FromWireFormat(Host.ParseObject(s, pi.PropertyType.GetGenericArguments()[0], currentInteractionType, resultContext), pi.PropertyType.GetGenericArguments()[0])
-                        });
-                    // Call the ParseXML custom function on object
-                    else if (pi.GetSetMethod() != null && pi.PropertyType.GetMethod("ParseXml", BindingFlags.Public | BindingFlags.Static) != null)
-                        pi.SetValue(instance, pi.PropertyType.GetMethod("ParseXml").Invoke(instance, new object[] { s }), null);
-                    // Property type is a simple string
-                    else if (pi.GetSetMethod() != null && pi.PropertyType == typeof(string)) // Read content... 
-                        pi.SetValue(instance, Util.FromWireFormat(s.ReadInnerXml(), typeof(String)), null);
-                    // No Set method is used, fixed value?
-                    else
-                    {
-                        object tempFormat = Host.ParseObject(s, pa.Type ?? pi.PropertyType, currentInteractionType, resultContext);
-                        if (tempFormat.ToString() != pi.GetValue(instance, null).ToString() && pa.PropertyType != PropertyAttribute.AttributeAttributeType.Traversable)
-                            resultContext.AddResultDetail(new MARC.Everest.Connectors.FixedValueMisMatchedResultDetail(tempFormat.ToString(), pi.GetValue(instance, null).ToString(), s.ToString()));
-                    }
-
-                }
-            }
-            
-            return instance;
-        }
-
-        /// <summary>
-        /// Gets the type that this formatter handles
-        /// </summary>
-        public Type HandlesType
-        {
-            get { return typeof(System.Object); }
-        }
-
-        /// <summary>
-        /// Validates the specified object
-        /// </summary>
-        public bool Validate(MARC.Everest.Interfaces.IGraphable o, string location, out MARC.Everest.Connectors.IResultDetail[] details)
-        {
-            List<IResultDetail> dtls = new List<IResultDetail>(10);
-            bool isValid = true;
-
-            // Null return bool
-            if (o == null)
-            {
-                details = dtls.ToArray();
-                return true;
-            }
-
-            PropertyInfo nullFlavorAttrib = o.GetType().GetProperty("NullFlavor");
-            if (nullFlavorAttrib != null && nullFlavorAttrib.GetValue(o, null) != null)
-            {
-                details = dtls.ToArray();
-                return true;
-            }
-
-            // Scan property info for violations
-            foreach (var pi in this.GetBuildProperties(o.GetType()))
-            {
-
-                if (pi.GetGetMethod().GetParameters().Length != 0)
-                {
-                    dtls.Add(new NotImplementedResultDetail(
-                        ResultDetailType.Warning,
-                        String.Format("Could not validate '{0}' as the property is indexed", pi.Name),
-                        location
-                    ));
-                    continue;
-                }
-
-                object piValue = pi.GetValue(o, null);
-                object[] propAttributes = pi.GetCustomAttributes(typeof(PropertyAttribute), true);
-                
-                if (propAttributes.Length > 0)
-                {
-                    PropertyAttribute pa = propAttributes[0] as PropertyAttribute;
-                    if (pa.Conformance == PropertyAttribute.AttributeConformanceType.Mandatory &&
-                        pi.PropertyType.GetInterface(typeof(IImplementsNullFlavor).FullName, false) != null &&
-                        (piValue == null || (piValue as IImplementsNullFlavor).NullFlavor != null))
-                    {
-                        isValid = false;
-                        dtls.Add(new MandatoryElementMissingResultDetail(ResultDetailType.Error, String.Format("Property {0} in {1} is marked mandatory and is either not assigned, or is assigned a null flavor. This is not permitted.", pi.Name, o.GetType().FullName), location));
-                    }
-                    else if (pa.Conformance == PropertyAttribute.AttributeConformanceType.Populated && piValue == null)
-                    {
-                        isValid &= Host.CreateRequiredElements;
-                        dtls.Add(new RequiredElementMissingResultDetail(isValid ? ResultDetailType.Warning : ResultDetailType.Error, String.Format("Property {0} in {1} is marked 'populated' and isn't assigned (you must at minimum, assign a nullFlavor for this attribute)!", pi.Name, o.GetType().FullName), location));
-                    }
-                    else if (pa.MinOccurs != 0)
-                    {
-                        int minOccurs = pa.MinOccurs, 
-                            maxOccurs = pa.MaxOccurs < 0 ? Int32.MaxValue : pa.MaxOccurs;
-                        var piCollection = piValue as ICollection;
-                        if(piCollection != null && (piCollection.Count > maxOccurs || piCollection.Count < minOccurs))
-                        { 
-                            isValid = false; 
-                            dtls.Add(new InsufficientRepetitionsResultDetail(ResultDetailType.Error, String.Format("Property {0} in {2} does not have enough elements in the list, need between {1} and {3} elements!", pi.Name, minOccurs, o.GetType().FullName, maxOccurs), location));
-                        }
-                    }
-                }
-            }
-
-            details = dtls.ToArray();
-            return isValid;
-        }
-
-        #endregion
-    }
-}
+﻿/* 
+ * Copyright 2008-2012 Mohawk College of Applied Arts and Technology
+ * 
+ * Licensed under the Apache License, Version 2.0 (the "License"); you 
+ * may not use this file except in compliance with the License. You may 
+ * obtain a copy of the License at 
+ * 
+ * http://www.apache.org/licenses/LICENSE-2.0 
+ * 
+ * Unless required by applicable law or agreed to in writing, software
+ * distributed under the License is distributed on an "AS IS" BASIS, WITHOUT
+ * WARRANTIES OR CONDITIONS OF ANY KIND, either express or implied. See the 
+ * License for the specific language governing permissions and limitations under 
+ * the License.
+
+ * 
+ * User: Justin Fyfe
+ * Date: 07-26-2011
+ */
+using System;
+using System.Collections.Generic;
+using System.Linq;
+using System.Text;
+using MARC.Everest.Connectors;
+using System.Reflection;
+using MARC.Everest.Attributes;
+using MARC.Everest.Interfaces;
+using System.Collections;
+using MARC.Everest.DataTypes.Interfaces;
+using MARC.Everest.DataTypes;
+
+#if WINDOWS_PHONE
+using MARC.Everest.Phone;
+#endif
+
+namespace MARC.Everest.Formatters.XML.ITS1.Reflector
+{
+    /// <summary>
+    /// Handles reflection method of formatting
+    /// </summary>
+    internal class ReflectFormatter : ITypeFormatter
+    {
+        #region ITypeFormatter Members
+
+        /// <summary>
+        /// Gets or sets the host of the formatter
+        /// </summary>
+        public XmlIts1Formatter Host { get; set; }
+
+        /// <summary>
+        /// Graphs an object to the specified stream
+        /// </summary>
+        public void Graph(System.Xml.XmlWriter s, object o, MARC.Everest.Interfaces.IGraphable context, XmlIts1FormatterGraphResult resultContext)
+        {
+            ResultCode rc = ResultCode.Accepted;
+            Type instanceType = o.GetType();
+
+            // Verify o is not null
+            if (o == null) throw new System.ArgumentNullException("o");
+
+            // Attempt to get null flavor
+            
+            var nfp = o.GetType().GetProperty("NullFlavor");
+            bool isInstanceNull = false, 
+                isEntryPoint = false;
+            if (nfp != null)
+                isInstanceNull = nfp.GetValue(o, null) != null;
+
+            // Interaction?
+            object[] structureAttributes = instanceType.GetCustomAttributes(typeof(StructureAttribute), false);
+            StructureAttribute structureAttribute = structureAttributes[0] as StructureAttribute;
+            if (structureAttribute.StructureType == StructureAttribute.StructureAttributeType.Interaction)
+            {
+                isEntryPoint = true;
+                s.WriteStartElement(structureAttribute.Name, "urn:hl7-org:v3");
+                s.WriteAttributeString("ITSVersion","XML_1.0"); // Add ITS version
+                s.WriteAttributeString("xmlns", "xsi", null, XmlIts1Formatter.NS_XSI);
+            }
+            else if (structureAttribute.IsEntryPoint && (s is MARC.Everest.Xml.XmlStateWriter && (s as MARC.Everest.Xml.XmlStateWriter).ElementStack.Count == 0 || s.WriteState == System.Xml.WriteState.Start))
+            {
+                isEntryPoint = true;
+                if (isEntryPoint)
+                {
+                    s.WriteStartElement(structureAttribute.Name, "urn:hl7-org:v3");
+                    s.WriteAttributeString("xmlns", "xsi", null, XmlIts1Formatter.NS_XSI);
+                }
+            }
+                
+            // Validate
+            this.Host.ValidateHelper(s, o as IGraphable, this, resultContext);
+
+            // Reflect the properties and ensure they are in the appropriate order
+            List<PropertyInfo> buildProperties = GetBuildProperties(instanceType);
+            
+            // Attributes first
+            foreach (var pi in buildProperties)
+            {
+
+                object[] propertyAttributes = pi.GetCustomAttributes(typeof(PropertyAttribute), false);
+                object instance = pi.GetValue(o, null);
+
+                if (propertyAttributes.Length == 1) // Not a choice
+                {
+                    PropertyAttribute pa = propertyAttributes[0] as PropertyAttribute;
+
+                    // Validation Rule Change: We'll require the user to perform this
+                    // Is this a required attribute that is null? We'll set a null flavor 
+                    if ((pa.Conformance == PropertyAttribute.AttributeConformanceType.Required || pa.Conformance == PropertyAttribute.AttributeConformanceType.Populated) &&
+                        pa.PropertyType != PropertyAttribute.AttributeAttributeType.Structural &&
+                        pi.PropertyType.GetProperty("NullFlavor") != null &&
+                        !pi.PropertyType.IsAbstract &&
+                        pi.CanWrite)
+                    {
+                        var nullFlavorProperty = pi.PropertyType.GetProperty("NullFlavor");
+                        // Locate the default property 
+                        if (instance == null && Host.CreateRequiredElements && nullFlavorProperty != null)
+                        {
+                            ConstructorInfo ci = pi.PropertyType.GetConstructor(Type.EmptyTypes);
+                            instance = ci.Invoke(null);
+                            nullFlavorProperty.SetValue(instance, Util.FromWireFormat("NI", nullFlavorProperty.PropertyType), null);
+                        }
+                    }
+
+
+                    // Property type
+                    switch (pa.PropertyType)
+                    {
+                        case PropertyAttribute.AttributeAttributeType.Structural:
+                            if (instance != null && !isInstanceNull)
+                                s.WriteAttributeString(pa.Name, Util.ToWireFormat(instance));
+                            else if (isInstanceNull && pi.Name == "NullFlavor")
+                                Host.WriteNullFlavorUtil(s, (IGraphable)instance);
+                            break;
+                        default:
+
+                            // Instance is null
+                            if (instance == null || isInstanceNull)
+                                continue;
+
+                            // Impose flavors or code?
+                            if (pa.DefaultUpdateMode != MARC.Everest.DataTypes.UpdateMode.Unknown &&
+                                pi.PropertyType.GetProperty("UpdateMode") != null &&
+                                pi.PropertyType.GetProperty("UpdateMode").GetValue(instance, null) == null &&
+                                (this.Host.Settings & SettingsType.AllowUpdateModeImposing) == SettingsType.AllowUpdateModeImposing)
+                                pi.PropertyType.GetProperty("UpdateMode").SetValue(instance, Util.FromWireFormat(pa.DefaultUpdateMode, pi.PropertyType.GetProperty("UpdateMode").PropertyType), null);
+                            if (pa.ImposeFlavorId != null &&
+                                instance is IAny &&
+                                (Host.Settings & SettingsType.AllowFlavorImposing) == SettingsType.AllowFlavorImposing)
+                                (instance as IAny).Flavor = pa.ImposeFlavorId;
+                            if (pa.SupplierDomain != null &&
+                                instance is ICodedValue &&
+                                (instance as ICodedSimple).CodeValue != null &&
+                                (instance as ICodedValue).CodeSystem == null &&
+                                (instance as IImplementsNullFlavor).NullFlavor == null &&
+                                (Host.Settings & SettingsType.AllowSupplierDomainImposing) == SettingsType.AllowSupplierDomainImposing)
+                                (instance as ICodedValue).CodeSystem = pa.SupplierDomain;
+
+                            // Instance is graphable
+                            if (instance is IGraphable)
+                            {
+                                // Ensure the data is not empty
+                                if (instance is IColl && (instance as IColl).IsEmpty && (instance as IImplementsNullFlavor).NullFlavor == null)
+                                    continue;
+                                Host.WriteElementUtil(s, pa.Name, instance as IGraphable, pi.PropertyType, context, resultContext);
+                            }
+                            else if (instance is ICollection)
+                            {
+                                Type genType = pi.PropertyType.GetGenericArguments()[0];
+                                foreach (object itm in (instance as ICollection))
+                                    Host.WriteElementUtil(s, pa.Name, itm as IGraphable, genType, context, resultContext);
+                            }
+                            else
+                                s.WriteElementString(pa.Name, instance.ToString());
+                            break;
+                    }
+                }
+                else if(propertyAttributes.Length > 1 && instance != null && !isInstanceNull) // Choice
+                {
+#if WINDOWS_PHONE
+                    PropertyAttribute formatAs = propertyAttributes.Find(cpa => (cpa as PropertyAttribute).Type == null) as PropertyAttribute;
+#else
+                    PropertyAttribute formatAs = Array.Find(propertyAttributes, cpa => (cpa as PropertyAttribute).Type == null) as PropertyAttribute;
+#endif
+                    // Search by type and interaction
+                    foreach (PropertyAttribute pa in propertyAttributes)
+                    {
+                        if (pa.Type != null && instance.GetType() == pa.Type && (context != null && context.GetType() == pa.InteractionOwner || (pa.InteractionOwner == null && formatAs == null)))
+                        {
+                            formatAs = pa;
+                            if(context == null || context.GetType() == formatAs.InteractionOwner) 
+                                break;
+                        }
+                    }
+                    //if(formatAs == null) // try to find a regular choice
+                    //    foreach(PropertyAttribute pa in propertyAttributes)
+                    //        if (pa.Type != null && instance.GetType() == pa.Type)
+                    //        {
+                    //            formatAs = pa;
+                    //            break;
+                    //        }
+
+
+                    // Format
+                    if (formatAs == null)
+                        resultContext.AddResultDetail(new NotSupportedChoiceResultDetail(ResultDetailType.Error, String.Format("Type {0} is not a valid choice according to available choice elements and won't be formatted", instance.GetType()), s.ToString(), null));
+                    else if (instance.GetType().GetInterface("MARC.Everest.Interfaces.IGraphable", false) != null) // Non Graphable
+                        Host.WriteElementUtil(s, formatAs.Name, (MARC.Everest.Interfaces.IGraphable)instance, formatAs.Type, context, resultContext);
+                    else if (instance.GetType().GetInterface("System.Collections.IEnumerable", false) != null) // List
+                        foreach (MARC.Everest.Interfaces.IGraphable ig in instance as IEnumerable) { Host.WriteElementUtil(s, formatAs.Name, ig, instance.GetType(), context, resultContext); }
+                    else // Not recognized
+                        s.WriteElementString(formatAs.Name, "urn:hl7-org:v3", instance.ToString());
+
+                }
+            }
+
+            // Is Entry point
+            if (isEntryPoint)
+                s.WriteEndElement();
+
+        }
+
+        /// <summary>
+        /// Get build properties
+        /// </summary>
+        /// <remarks>
+        /// This ensures that the properties in the <paramref name="instanceType"/> 
+        /// </remarks>
+        private List<PropertyInfo> GetBuildProperties(Type instanceType)
+        {
+            List<PropertyInfo> buildProperties = new List<PropertyInfo>(10);
+            Type cType = instanceType;
+            int nonTrav = 0, nonStruct = 0;
+            while (cType != typeof(System.Object))
+            {
+
+#if WINDOWS_PHONE
+                PropertyInfo[] typeTypes = cType.GetProperties(BindingFlags.Public | BindingFlags.Instance | BindingFlags.DeclaredOnly);
+                typeTypes = typeTypes.FindAll(o => o.GetCustomAttributes(typeof(PropertyAttribute), false).Length > 0);
+                PropertyInfo[] nonTraversable = typeTypes.FindAll(o => !IsTraversable(o) && !IsNonStructural(o) && !buildProperties.Exists(f => f.Name == o.Name)),
+                    traversable = typeTypes.FindAll(o => IsTraversable(o) && !buildProperties.Exists(f => f.Name == o.Name)),
+               nonStructural = typeTypes.FindAll(o => IsNonStructural(o) && !buildProperties.Exists(f => f.Name == o.Name));
+                //Array.Sort<PropertyInfo>(traversable, (a, b) => (a.GetCustomAttributes(typeof(PropertyAttribute), false)[0] as PropertyAttribute).SortKey.CompareTo((b.GetCustomAttributes(typeof(PropertyAttribute), false)[0] as PropertyAttribute).SortKey));
+#else
+                PropertyInfo[] typeTypes = cType.GetProperties(BindingFlags.Public | BindingFlags.Instance | BindingFlags.DeclaredOnly);
+                typeTypes = Array.FindAll(typeTypes, o => o.GetCustomAttributes(typeof(PropertyAttribute), false).Length > 0);
+                PropertyInfo[] nonTraversable = Array.FindAll(typeTypes, o => !IsTraversable(o) && !IsNonStructural(o) && !buildProperties.Exists(f => f.Name == o.Name)),
+                    traversable = Array.FindAll(typeTypes, o => IsTraversable(o) && !buildProperties.Exists(f => f.Name == o.Name)),
+               nonStructural = Array.FindAll(typeTypes, o=> IsNonStructural(o) && !buildProperties.Exists(f=>f.Name == o.Name));
+#endif
+                //Array.Sort<PropertyInfo>(traversable, (a, b) => (a.GetCustomAttributes(typeof(PropertyAttribute), false)[0] as PropertyAttribute).SortKey.CompareTo((b.GetCustomAttributes(typeof(PropertyAttribute), false)[0] as PropertyAttribute).SortKey));
+                nonTrav += nonTraversable.Length + nonStructural.Length;
+                nonStruct += nonTraversable.Length;
+                // NonTraversable properties need to be serialized first
+                buildProperties.InsertRange(0, nonTraversable);
+                buildProperties.InsertRange(nonStruct, nonStructural);
+                buildProperties.InsertRange(nonTrav, traversable);
+                cType = cType.BaseType;
+            }
+            return buildProperties;
+        }
+
+        /// <summary>
+        /// Returns true if the property is traversable
+        /// </summary>
+        public bool IsTraversable(PropertyInfo pi)
+        {
+            object[] propertyAttributes = pi.GetCustomAttributes(typeof(PropertyAttribute), false);
+            if (propertyAttributes.Length > 0)
+                return (propertyAttributes[0] as PropertyAttribute).PropertyType == PropertyAttribute.AttributeAttributeType.Traversable;
+            else
+                return false;
+        }
+
+        /// <summary>
+        /// Returns true if the property is traversable
+        /// </summary>
+        public bool IsNonStructural(PropertyInfo pi)
+        {
+            object[] propertyAttributes = pi.GetCustomAttributes(typeof(PropertyAttribute), false);
+            if (propertyAttributes.Length > 0)
+                return (propertyAttributes[0] as PropertyAttribute).PropertyType == PropertyAttribute.AttributeAttributeType.NonStructural;
+            else
+                return false;
+        }
+
+        /// <summary>
+        /// Parses an instance of the specified type from the specified stream
+        /// </summary>
+        public object Parse(System.Xml.XmlReader s, Type useType, Type currentInteractionType, XmlIts1FormatterParseResult resultContext)
+        {
+
+            String nil = s.GetAttribute("nil", XmlIts1Formatter.NS_XSI);
+            if (!String.IsNullOrEmpty(nil) && Convert.ToBoolean(nil))
+                return null;
+
+            ConstructorInfo ci = useType.GetConstructor(Type.EmptyTypes);
+            if(ci == null)
+                throw new InvalidOperationException(String.Format("Cannot create an instance of type '{0}' as it defines no default constructor", useType.FullName));
+
+            // Create the instance
+            object instance = ci.Invoke(null);
+
+            PropertyInfo[] properties = useType.GetProperties(BindingFlags.Public | BindingFlags.Instance);
+
+            // Move the reader to the first attribute
+            if (s.MoveToFirstAttribute())
+            {
+                // Now we read the attributes and match with the properties
+                do
+                {
+
+
+
+#if WINDOWS_PHONE
+                    PropertyInfo pi = properties.Find(o => o.GetCustomAttributes(true).Count(pa => pa is PropertyAttribute && (pa as PropertyAttribute).Name == s.LocalName) > 0);
+#else
+                    PropertyInfo pi = Array.Find<PropertyInfo>(properties, o => o.GetCustomAttributes(true).Count(pa => pa is PropertyAttribute && (pa as PropertyAttribute).Name == s.LocalName) > 0);
+#endif              
+                    // Can we set the PI?
+                    if (s.LocalName == "ITSVersion" && s.Value != "XML_1.0")
+                        throw new System.InvalidOperationException(System.String.Format("This formatter can only parse XML_1.0 structures. This structure claims to be '{0}'.", s.Value));
+                    else if (s.Prefix == "xmlns" || s.LocalName == "xmlns" || s.LocalName == "ITSVersion")
+                        continue;
+                    else if (pi == null)
+                    {
+                        resultContext.AddResultDetail(new NotImplementedElementResultDetail(ResultDetailType.Warning, String.Format("@{0}", s.LocalName), s.NamespaceURI, s.ToString(), null));
+                        continue;
+                    }
+
+                    var paList = pi.GetCustomAttributes(typeof(PropertyAttribute), true); // property attributes
+                    
+                    // VAlidate list of PA
+                    if(paList == null || paList.Length != 1)
+                    {
+                        resultContext.AddResultDetail(new ResultDetail(ResultDetailType.Warning, String.Format("Invalid number of PropertyAttributes on property '{0}', ignoring", pi.Name), s.ToString(), null));
+                        continue; // not a property to be parsed
+                    }
+
+                    if (pi.GetSetMethod() == null)
+                    {
+                        if (!Util.ToWireFormat(pi.GetValue(instance, null)).Equals(s.Value))
+                            resultContext.AddResultDetail(new FixedValueMisMatchedResultDetail(s.Value, pi.GetValue(instance, null).ToString(), true, s.ToString()));
+                    }
+                    else if (!String.IsNullOrEmpty((paList[0] as PropertyAttribute).FixedValue))
+                    {
+                        if (!(paList[0] as PropertyAttribute).FixedValue.Equals(s.Value))
+                        {
+                            resultContext.AddResultDetail(new FixedValueMisMatchedResultDetail(s.Value, (paList[0] as PropertyAttribute).FixedValue, false, s.ToString()));
+                            pi.SetValue(instance, Util.FromWireFormat(s.Value, pi.PropertyType), null);
+                        }
+                    }
+                    else
+                        pi.SetValue(instance, Util.FromWireFormat(s.Value, pi.PropertyType), null);
+                }
+                while (s.MoveToNextAttribute());
+                s.MoveToElement();
+            }
+
+            // Is reader at an empty element
+            if (s.IsEmptyElement) return instance;
+
+            // Read content
+            string currentElementName = s.LocalName,
+                lastElementRead = s.LocalName;
+            while(true)
+            {
+
+                // End of stream or item not read
+                if (lastElementRead == s.LocalName && !s.Read())
+                    break;
+
+                lastElementRead = s.LocalName;
+
+                // Element is end element and matches the starting element namd
+                if (s.NodeType == System.Xml.XmlNodeType.EndElement && s.LocalName == currentElementName)
+                    break;
+                // Element is an end element
+                //else if (s.NodeType == System.Xml.XmlNodeType.EndElement)
+                //    currentDepth--;
+                // Element is a start element
+                else if (s.NodeType == System.Xml.XmlNodeType.Element)
+                {
+                    // Get the element choice property
+#if WINDOWS_PHONE
+                    PropertyInfo pi = properties.Find(o => o.GetCustomAttributes(true).Count(a => 
+                        a is PropertyAttribute && 
+                        (a as PropertyAttribute).Name == s.LocalName && 
+                        ((a as PropertyAttribute).InteractionOwner ?? currentInteractionType) == currentInteractionType) > 0);
+#else
+                    PropertyInfo pi = Array.Find(properties, o => o.GetCustomAttributes(true).Count(a => 
+                        a is PropertyAttribute && 
+                        (a as PropertyAttribute).Name == s.LocalName && 
+                        ((a as PropertyAttribute).InteractionOwner ?? currentInteractionType) == currentInteractionType) > 0);
+#endif
+                    if (pi == null)
+                    {
+                        resultContext.AddResultDetail(new NotImplementedElementResultDetail(ResultDetailType.Warning, s.LocalName, s.NamespaceURI, s.ToString(), null));
+                        continue;
+                    }
+
+                    // Get the property attribute that defined the choice
+#if WINDOWS_PHONE
+                    PropertyAttribute pa = pi.GetCustomAttributes(true).Find(p => 
+                        p is PropertyAttribute && 
+                        (p as PropertyAttribute).Name == s.LocalName && 
+                        ((p as PropertyAttribute).InteractionOwner ?? currentInteractionType) == currentInteractionType) as PropertyAttribute;
+#else
+                    PropertyAttribute pa = Array.Find(pi.GetCustomAttributes(true), p => 
+                        p is PropertyAttribute && 
+                        (p as PropertyAttribute).Name == s.LocalName && 
+                        ((p as PropertyAttribute).InteractionOwner ?? currentInteractionType) == currentInteractionType) as PropertyAttribute;
+#endif
+                    // Can we set the PI?
+                    if (pi == null || !pi.CanWrite) continue;
+
+                    // Now time to set the PI
+                    if (String.IsNullOrEmpty(s.GetAttribute("specializationType")) && s is MARC.Everest.Xml.XmlStateReader && (this.Host.Settings & SettingsType.AllowFlavorImposing) == SettingsType.AllowFlavorImposing) (s as MARC.Everest.Xml.XmlStateReader).AddFakeAttribute("specializationType", pa.ImposeFlavorId);
+
+                    // Cannot deserialize this
+                    if (pa.Type == null && pi.PropertyType == typeof(System.Object))
+                        resultContext.AddResultDetail(new NotImplementedElementResultDetail(ResultDetailType.Warning, pi.Name, "urn:hl7-org:v3", s.ToString(), null));
+                    // Simple deserialization if PA type has IGraphable or PI type has IGraphable and PA type not specified
+                    else if (pi.GetSetMethod() != null &&
+                        (pa.Type != null && pa.Type.GetInterface(typeof(IGraphable).FullName, false) != null) ||
+                        (pa.Type == null && pi.PropertyType.GetInterface(typeof(IGraphable).FullName, false) != null))
+                    {
+                        object tempFormat = Host.ParseObject(s, pa.Type ?? pi.PropertyType, currentInteractionType, resultContext);
+                        if (!String.IsNullOrEmpty(pa.FixedValue) && !pa.FixedValue.Equals(Util.ToWireFormat(tempFormat)) && pa.PropertyType != PropertyAttribute.AttributeAttributeType.Traversable)
+                            resultContext.AddResultDetail(new FixedValueMisMatchedResultDetail(Util.ToWireFormat(tempFormat), pa.FixedValue, s.ToString()));
+                        pi.SetValue(instance, Util.FromWireFormat(tempFormat, pa.Type ?? pi.PropertyType), null);
+                    }
+                    // Call an Add method on a collection type
+                    else if (pi.PropertyType.GetMethod("Add") != null) // Collection type
+                        pi.PropertyType.GetMethod("Add").Invoke(pi.GetValue(instance, null), new object[] { 
+                            Util.FromWireFormat(Host.ParseObject(s, pi.PropertyType.GetGenericArguments()[0], currentInteractionType, resultContext), pi.PropertyType.GetGenericArguments()[0])
+                        });
+                    // Call the ParseXML custom function on object
+                    else if (pi.GetSetMethod() != null && pi.PropertyType.GetMethod("ParseXml", BindingFlags.Public | BindingFlags.Static) != null)
+                        pi.SetValue(instance, pi.PropertyType.GetMethod("ParseXml").Invoke(instance, new object[] { s }), null);
+                    // Property type is a simple string
+                    else if (pi.GetSetMethod() != null && pi.PropertyType == typeof(string)) // Read content... 
+                        pi.SetValue(instance, Util.FromWireFormat(s.ReadInnerXml(), typeof(String)), null);
+                    // No Set method is used, fixed value?
+                    else
+                    {
+                        object tempFormat = Host.ParseObject(s, pa.Type ?? pi.PropertyType, currentInteractionType, resultContext);
+                        if (tempFormat.ToString() != pi.GetValue(instance, null).ToString() && pa.PropertyType != PropertyAttribute.AttributeAttributeType.Traversable)
+                            resultContext.AddResultDetail(new MARC.Everest.Connectors.FixedValueMisMatchedResultDetail(tempFormat.ToString(), pi.GetValue(instance, null).ToString(), s.ToString()));
+                    }
+
+                }
+            }
+            
+            return instance;
+        }
+
+        /// <summary>
+        /// Gets the type that this formatter handles
+        /// </summary>
+        public Type HandlesType
+        {
+            get { return typeof(System.Object); }
+        }
+
+        /// <summary>
+        /// Validates the specified object
+        /// </summary>
+        public bool Validate(MARC.Everest.Interfaces.IGraphable o, string location, out MARC.Everest.Connectors.IResultDetail[] details)
+        {
+            List<IResultDetail> dtls = new List<IResultDetail>(10);
+            bool isValid = true;
+
+            // Null return bool
+            if (o == null)
+            {
+                details = dtls.ToArray();
+                return true;
+            }
+
+            PropertyInfo nullFlavorAttrib = o.GetType().GetProperty("NullFlavor");
+            if (nullFlavorAttrib != null && nullFlavorAttrib.GetValue(o, null) != null)
+            {
+                details = dtls.ToArray();
+                return true;
+            }
+
+            // Scan property info for violations
+            foreach (var pi in this.GetBuildProperties(o.GetType()))
+            {
+
+                if (pi.GetGetMethod().GetParameters().Length != 0)
+                {
+                    dtls.Add(new NotImplementedResultDetail(
+                        ResultDetailType.Warning,
+                        String.Format("Could not validate '{0}' as the property is indexed", pi.Name),
+                        location
+                    ));
+                    continue;
+                }
+
+                object piValue = pi.GetValue(o, null);
+                object[] propAttributes = pi.GetCustomAttributes(typeof(PropertyAttribute), true);
+                
+                if (propAttributes.Length > 0)
+                {
+                    PropertyAttribute pa = propAttributes[0] as PropertyAttribute;
+                    if (pa.Conformance == PropertyAttribute.AttributeConformanceType.Mandatory &&
+                        pi.PropertyType.GetInterface(typeof(IImplementsNullFlavor).FullName, false) != null &&
+                        (piValue == null || (piValue as IImplementsNullFlavor).NullFlavor != null))
+                    {
+                        isValid = false;
+                        dtls.Add(new MandatoryElementMissingResultDetail(ResultDetailType.Error, String.Format("Property {0} in {1} is marked mandatory and is either not assigned, or is assigned a null flavor. This is not permitted.", pi.Name, o.GetType().FullName), location));
+                    }
+                    else if (pa.Conformance == PropertyAttribute.AttributeConformanceType.Populated && piValue == null)
+                    {
+                        isValid &= Host.CreateRequiredElements;
+                        dtls.Add(new RequiredElementMissingResultDetail(isValid ? ResultDetailType.Warning : ResultDetailType.Error, String.Format("Property {0} in {1} is marked 'populated' and isn't assigned (you must at minimum, assign a nullFlavor for this attribute)!", pi.Name, o.GetType().FullName), location));
+                    }
+                    else if (pa.MinOccurs != 0)
+                    {
+                        int minOccurs = pa.MinOccurs, 
+                            maxOccurs = pa.MaxOccurs < 0 ? Int32.MaxValue : pa.MaxOccurs;
+                        var piCollection = piValue as ICollection;
+                        if(piCollection != null && (piCollection.Count > maxOccurs || piCollection.Count < minOccurs))
+                        { 
+                            isValid = false; 
+                            dtls.Add(new InsufficientRepetitionsResultDetail(ResultDetailType.Error, String.Format("Property {0} in {2} does not have enough elements in the list, need between {1} and {3} elements!", pi.Name, minOccurs, o.GetType().FullName, maxOccurs), location));
+                        }
+                    }
+                }
+            }
+
+            details = dtls.ToArray();
+            return isValid;
+        }
+
+        #endregion
+    }
+}